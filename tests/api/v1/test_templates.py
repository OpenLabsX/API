--- conflicted
+++ resolved
@@ -1113,7 +1113,6 @@
     assert response.status_code == status.HTTP_404_NOT_FOUND
 
 
-<<<<<<< HEAD
 async def test_user_cant_access_other_templates(client: AsyncClient) -> None:
     """Test that we get a 404 response when trying to access another user's templates."""
     client.headers.update({"Authorization": f"Bearer {auth_token}"})
@@ -1150,7 +1149,7 @@
     for template_id in template_ids:
         response = await client.get(f"{BASE_ROUTE}/templates/ranges/{template_id}")
         assert response.status_code == status.HTTP_404_NOT_FOUND
-=======
+
 async def test_template_host_delete(client: AsyncClient) -> None:
     """Test that we get can successfully delete host templates."""
     response = await client.post(
@@ -1219,5 +1218,4 @@
         f"{BASE_ROUTE}/templates/hosts/{new_host_template_id}"
     )
     assert response.status_code == status.HTTP_409_CONFLICT
-    assert "standalone" in str(response.json()["detail"]).lower()
->>>>>>> ef9f2b06
+    assert "standalone" in str(response.json()["detail"]).lower()